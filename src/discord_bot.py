--- conflicted
+++ resolved
@@ -214,11 +214,6 @@
                 interaction = getattr(ctx, "interaction", ctx)
                 await reset_handler(interaction)
 
-<<<<<<< HEAD
-            normalize_pycord_annotations(reset_command)
-
-=======
->>>>>>> a5baaa70
             option_decorator = getattr(discord, "option", None)
 
             def decorate_question_option(func: Any) -> Any:
@@ -228,8 +223,6 @@
                         description="The question you want to ask the assistant",
                     )(func)
                 return func
-<<<<<<< HEAD
-=======
             option_factory = getattr(discord, "Option", None)
             option_is_callable = callable(option_factory)
 
@@ -241,7 +234,6 @@
                 if option_is_callable
                 else str
             )
->>>>>>> a5baaa70
 
             ask_decorator = self.slash_command(
                 name="ask",
@@ -283,11 +275,6 @@
                 interaction = getattr(ctx, "interaction", ctx)
                 await leave_handler(interaction)
 
-<<<<<<< HEAD
-            normalize_pycord_annotations(leave_command)
-
-=======
->>>>>>> a5baaa70
             def decorate_text_option(func: Any) -> Any:
                 if callable(option_decorator):
                     return option_decorator(
@@ -295,8 +282,6 @@
                         description="What you want the assistant to say",
                     )(func)
                 return func
-<<<<<<< HEAD
-=======
             text_parameter = (
                 option_factory(
                     str,
@@ -305,7 +290,6 @@
                 if option_is_callable
                 else str
             )
->>>>>>> a5baaa70
 
             say_decorator = self.slash_command(
                 name="say",

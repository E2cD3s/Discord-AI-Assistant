from __future__ import annotations

import asyncio
import re
import time
from contextlib import suppress
from dataclasses import dataclass, field
from typing import Dict, List, Optional, Callable, Any

import discord
from discord.ext import commands, tasks

from .ai.conversation_manager import ConversationManager
from .ai.voice_session import VoiceSession
from .config import AppConfig
from .logging_utils import get_logger
from .discord_compat import ensure_app_commands_ready

ensure_app_commands_ready(raise_on_failure=True)
from discord import app_commands

_LOGGER = get_logger(__name__)


@dataclass
class WakeConversationState:
    voice_client: discord.VoiceClient
    text_channel_id: Optional[int]
    active: bool = False
    initiator_id: Optional[int] = None
    initiator_name: Optional[str] = None
    transcripts: List[str] = field(default_factory=list)
    start_time: float = 0.0
    inactivity_task: Optional[asyncio.Task[None]] = None
    max_duration_task: Optional[asyncio.Task[None]] = None


class DiscordAssistantBot(commands.Bot):
    def __init__(
        self,
        config: AppConfig,
        conversation_manager: ConversationManager,
        voice_session: VoiceSession,
    ) -> None:
        intents = discord.Intents.default()
        intents.message_content = True
        intents.members = True
        intents.voice_states = True
        super().__init__(command_prefix=config.discord.command_prefix, intents=intents)
        self.config_data = config
        self.conversation_manager = conversation_manager
        self.voice_session = voice_session
        self._is_pycord = self._detect_pycord()
        if not self._is_pycord and not hasattr(self, "tree"):
            self.tree = app_commands.CommandTree(self)
        self._status_index = 0
        self._commands_synced = False
        self._voice_states: Dict[int, WakeConversationState] = {}
        self._wake_cooldowns: Dict[int, float] = {}
        wake_tokens = [token for token in re.split(r"\s+", config.discord.wake_word.strip()) if token]
        pattern = r"\W+".join(re.escape(token) for token in wake_tokens) if wake_tokens else re.escape(config.discord.wake_word)
        self._wake_word_regex = re.compile(rf"(?<!\w){pattern}(?:\W+|$)", re.IGNORECASE)
        self.status_rotator = tasks.loop(seconds=config.discord.status_rotation_seconds)(self.rotate_status)
        self._register_commands()

    @staticmethod
    def _detect_pycord() -> bool:
        library_title = getattr(discord, "__title__", "").lower()
        if "pycord" in library_title or "py-cord" in library_title:
            return True
        bot_cls = getattr(discord, "Bot", None)
        return bool(bot_cls and hasattr(bot_cls, "slash_command"))

    async def setup_hook(self) -> None:
        await self._sync_application_commands()

    async def on_ready(self) -> None:  # pragma: no cover - requires Discord runtime
        await self._sync_application_commands()

    async def _sync_application_commands(self) -> None:
        if self._commands_synced:
            return

<<<<<<< HEAD
        if self._is_pycord and hasattr(self, "sync_commands"):
            if self.config_data.discord.guild_ids:
                await self.sync_commands(guild_ids=self.config_data.discord.guild_ids)
            else:
                await self.sync_commands()
            self._commands_synced = True
            return

        tree = getattr(self, "tree", None)
        if tree is None:
            return

=======
>>>>>>> 948f88b0
        if self.config_data.discord.guild_ids:
            for guild_id in self.config_data.discord.guild_ids:
                guild = discord.Object(id=guild_id)
                tree.copy_global_to(guild=guild)
                await tree.sync(guild=guild)
        else:
            await tree.sync()

        self._commands_synced = True

        self._commands_synced = True

    def _register_commands(self) -> None:
        slash_registration = self._register_slash_commands
        prefix_registration = self._register_prefix_commands
        slash_registration()
        prefix_registration()

    def _register_slash_commands(self) -> None:
        async def reset_handler(interaction: discord.Interaction) -> None:
            try:
                await self._reset_channel(interaction.channel_id)
            except RuntimeError as exc:
                await interaction.response.send_message(str(exc), ephemeral=True)
                return
            await interaction.response.send_message(
                "Conversation history cleared for this channel."
            )

        async def ask_handler(interaction: discord.Interaction, question: str) -> None:
            await interaction.response.defer(thinking=True)
            try:
                reply = await self._ask_channel(interaction.channel_id, question)
            except RuntimeError as exc:
                await interaction.followup.send(str(exc), ephemeral=True)
                return
            await interaction.followup.send(reply)

        async def join_handler(interaction: discord.Interaction) -> None:
            try:
                voice_client = await self.voice_session.join(interaction)
            except RuntimeError as exc:
                await interaction.response.send_message(str(exc), ephemeral=True)
                return

            await self._initialize_voice_state(voice_client, interaction.channel_id)

            async def on_transcription(user: discord.abc.User, transcript: str) -> None:
                await self._handle_transcription(voice_client, user, transcript)

            await self.voice_session.start_listening(
                voice_client,
                on_transcription,
                timeout=5.0,
            )
            await interaction.response.send_message(
                f"Joined voice channel {voice_client.channel.name}."
            )

        async def leave_handler(interaction: discord.Interaction) -> None:
            voice_client = getattr(interaction.guild, "voice_client", None)
            if voice_client and voice_client.channel:
                await self._cleanup_voice_state(voice_client.channel.id)
            await self.voice_session.leave(interaction)
            await interaction.response.send_message("Disconnected from voice channel.")

        async def say_handler(interaction: discord.Interaction, text: str) -> None:
            voice_client = getattr(interaction.guild, "voice_client", None)
            if not voice_client:
                await interaction.response.send_message(
                    "I need to be in a voice channel to speak. Use the /join command first.",
                    ephemeral=True,
                )
                return
            await self.voice_session.speak(voice_client, text)
            await interaction.response.send_message("Playing synthesized speech.")

        async def status_handler(interaction: discord.Interaction) -> None:
            await interaction.response.send_message(embed=self._build_status_embed())

        if self._is_pycord:
            slash_kwargs: Dict[str, Any] = {}
            if self.config_data.discord.guild_ids:
                slash_kwargs["guild_ids"] = self.config_data.discord.guild_ids

            def register_pycord(handler: Callable[..., Any], *, name: str, description: str) -> None:
                decorator = self.slash_command(name=name, description=description, **slash_kwargs)

                @decorator
                async def wrapper(ctx: discord.ApplicationContext, *args, **kwargs):
                    interaction = getattr(ctx, "interaction", ctx)
                    await handler(interaction, *args, **kwargs)

            register_pycord(reset_handler, name="reset", description="Clear the assistant conversation history for this channel")
            register_pycord(ask_handler, name="ask", description="Ask the assistant a question")
            register_pycord(join_handler, name="join", description="Summon the assistant to your current voice channel")
            register_pycord(leave_handler, name="leave", description="Disconnect the assistant from the voice channel")
            register_pycord(say_handler, name="say", description="Have the assistant speak in the connected voice channel")
            register_pycord(status_handler, name="status", description="Show configuration details for the assistant")
            return

        @self.tree.command(name="reset", description="Clear the assistant conversation history for this channel")
        @app_commands.allowed_installs(guilds=True, users=False)
        @app_commands.allowed_contexts(guilds=True, dms=False, private_channels=False)
        async def reset_conversation(interaction: discord.Interaction) -> None:
            await reset_handler(interaction)

        @self.tree.command(name="ask", description="Ask the assistant a question")
        @app_commands.describe(question="The question you want to ask the assistant")
        @app_commands.allowed_installs(guilds=True, users=False)
        @app_commands.allowed_contexts(guilds=True, dms=False, private_channels=False)
        async def ask(interaction: discord.Interaction, question: str) -> None:
            await ask_handler(interaction, question)

        @self.tree.command(name="join", description="Summon the assistant to your current voice channel")
        @app_commands.guild_only()
        @app_commands.allowed_installs(guilds=True, users=False)
        @app_commands.allowed_contexts(guilds=True, dms=False, private_channels=False)
        async def join_voice(interaction: discord.Interaction) -> None:
            await join_handler(interaction)

        @self.tree.command(name="leave", description="Disconnect the assistant from the voice channel")
        @app_commands.allowed_installs(guilds=True, users=False)
        @app_commands.allowed_contexts(guilds=True, dms=False, private_channels=False)
        async def leave_voice(interaction: discord.Interaction) -> None:
            await leave_handler(interaction)

        @self.tree.command(name="say", description="Have the assistant speak in the connected voice channel")
        @app_commands.describe(text="What you want the assistant to say")
        @app_commands.allowed_installs(guilds=True, users=False)
        @app_commands.allowed_contexts(guilds=True, dms=False, private_channels=False)
        async def say_voice(interaction: discord.Interaction, text: str) -> None:
            await say_handler(interaction, text)

        @self.tree.command(name="status", description="Show configuration details for the assistant")
        async def status_command(interaction: discord.Interaction) -> None:
            await status_handler(interaction)

    def _register_prefix_commands(self) -> None:

        @self.command(name="reset", help="Clear the assistant conversation history for this channel")
        async def reset_command(ctx: commands.Context) -> None:
            try:
                await self._reset_channel(ctx.channel.id if ctx.channel else None)
            except RuntimeError as exc:
                await ctx.send(str(exc))
                return
            await ctx.send("Conversation history cleared for this channel.")

        @self.command(name="ask", help="Ask the assistant a question")
        async def ask_command(ctx: commands.Context, *, question: str) -> None:
            async with ctx.typing():
                try:
                    reply = await self._ask_channel(
                        ctx.channel.id if ctx.channel else None, question
                    )
                except RuntimeError as exc:
                    await ctx.send(str(exc))
                    return
            await ctx.send(reply)

        @self.command(name="join", help="Summon the assistant to your current voice channel")
        async def join_command(ctx: commands.Context) -> None:
            try:
                voice_client = await self.voice_session.join(ctx)
            except RuntimeError as exc:
                await ctx.send(str(exc))
                return

            await self._initialize_voice_state(voice_client, ctx.channel.id if ctx.channel else None)

            async def on_transcription(user: discord.abc.User, transcript: str) -> None:
                await self._handle_transcription(voice_client, user, transcript)

            await self.voice_session.start_listening(
                voice_client,
                on_transcription,
                timeout=5.0,
            )
            await ctx.send(f"Joined voice channel {voice_client.channel.name}.")

        @self.command(name="leave", help="Disconnect the assistant from the voice channel")
        async def leave_command(ctx: commands.Context) -> None:
            voice_client = getattr(ctx.guild, "voice_client", None) if ctx.guild else None
            if voice_client and voice_client.channel:
                await self._cleanup_voice_state(voice_client.channel.id)
            await self.voice_session.leave(ctx)
            await ctx.send("Disconnected from voice channel.")

        @self.command(name="say", help="Have the assistant speak in the connected voice channel")
        async def say_command(ctx: commands.Context, *, text: str) -> None:
            voice_client = getattr(ctx.guild, "voice_client", None) if ctx.guild else None
            if not voice_client:
                await ctx.send("I need to be in a voice channel to speak. Use the !join command first.")
                return
            await self.voice_session.speak(voice_client, text)
            await ctx.send("Playing synthesized speech.")

        @self.command(name="status", help="Show configuration details for the assistant")
        async def status_prefix(ctx: commands.Context) -> None:
            await ctx.send(embed=self._build_status_embed())

    async def _reset_channel(self, channel_id: Optional[int]) -> None:
        if channel_id is None:
            raise RuntimeError("Unable to determine which channel to reset.")
        await self.conversation_manager.reset(channel_id)

    async def _ask_channel(self, channel_id: Optional[int], question: str) -> str:
        if channel_id is None:
            raise RuntimeError("Unable to determine which channel to answer in.")
        return await self.conversation_manager.generate_reply(channel_id, question)

    def _build_status_embed(self) -> discord.Embed:
        embed = discord.Embed(title="Assistant Status", color=discord.Color.blurple())
        embed.add_field(name="Model", value=self.config_data.ollama.model, inline=False)
        embed.add_field(name="Wake Word", value=self.config_data.discord.wake_word, inline=False)
        embed.add_field(
            name="History Turns",
            value=str(self.config_data.conversation.history_turns),
            inline=False,
        )
        embed.add_field(
            name="Status Rotation",
            value=f"{self.config_data.discord.status_rotation_seconds}s",
            inline=False,
        )
        return embed

    async def _initialize_voice_state(
        self, voice_client: discord.VoiceClient, text_channel_id: Optional[int]
    ) -> None:
        channel_id = voice_client.channel.id
        state = self._voice_states.get(channel_id)
        if state:
            state.voice_client = voice_client
            state.text_channel_id = text_channel_id
            for task_attr in ("inactivity_task", "max_duration_task"):
                task = getattr(state, task_attr)
                if task and not task.done():
                    task.cancel()
                    with suppress(asyncio.CancelledError):
                        await task
                    setattr(state, task_attr, None)
            state.transcripts.clear()
            state.active = False
            state.initiator_id = None
            state.initiator_name = None
        else:
            self._voice_states[channel_id] = WakeConversationState(
                voice_client=voice_client,
                text_channel_id=text_channel_id,
            )

    async def _cleanup_voice_state(self, channel_id: int) -> None:
        state = self._voice_states.pop(channel_id, None)
        if not state:
            return
        for task in (state.inactivity_task, state.max_duration_task):
            if task and not task.done():
                task.cancel()
                with suppress(asyncio.CancelledError):
                    await task

    def _set_inactivity_timer(self, channel_id: int, delay: float = 2.0) -> None:
        state = self._voice_states.get(channel_id)
        if not state:
            return
        if state.inactivity_task and not state.inactivity_task.done():
            state.inactivity_task.cancel()
        state.inactivity_task = asyncio.create_task(
            self._end_conversation_after(channel_id, delay, "silence")
        )

    def _set_max_duration_timer(self, channel_id: int, duration: float = 30.0) -> None:
        state = self._voice_states.get(channel_id)
        if not state:
            return
        if state.max_duration_task and not state.max_duration_task.done():
            return
        state.max_duration_task = asyncio.create_task(
            self._end_conversation_after(channel_id, duration, "maximum duration")
        )

    async def _end_conversation_after(
        self, channel_id: int, delay: float, reason: str
    ) -> None:
        try:
            await asyncio.sleep(delay)
            await self._finalize_conversation(channel_id, reason)
        except asyncio.CancelledError:
            raise

    async def _handle_transcription(
        self, voice_client: discord.VoiceClient, user: discord.abc.User, transcript: str
    ) -> None:
        channel = getattr(voice_client, "channel", None)
        if channel is None:
            return
        state = self._voice_states.get(channel.id)
        if state is None:
            return

        state.voice_client = voice_client
        _LOGGER.info("Transcribed from %s: %s", user, transcript)

        match = self._wake_word_regex.search(transcript)
        now = time.monotonic()

        if not state.active:
            if not match:
                return
            state.active = True
            state.start_time = now
            state.initiator_id = getattr(user, "id", None)
            state.initiator_name = getattr(user, "display_name", getattr(user, "name", None))
            state.transcripts.clear()
            post_wake = transcript[match.end():].strip()
            if post_wake:
                state.transcripts.append(post_wake)
            self._set_inactivity_timer(channel.id)
            self._set_max_duration_timer(channel.id)
            return

        if match:
            content = transcript[match.end():].strip() or transcript
        else:
            content = transcript

        if content:
            state.transcripts.append(content)
        self._set_inactivity_timer(channel.id)

        if now - state.start_time >= 30.0:
            await self._finalize_conversation(channel.id, "maximum duration")

    async def _finalize_conversation(self, channel_id: int, reason: str) -> None:
        state = self._voice_states.get(channel_id)
        if not state or not state.active:
            return

        state.active = False
        current_task = asyncio.current_task()

        inactivity_task = state.inactivity_task
        state.inactivity_task = None
        if (
            inactivity_task
            and inactivity_task is not current_task
            and not inactivity_task.done()
        ):
            inactivity_task.cancel()
            with suppress(asyncio.CancelledError):
                await inactivity_task

        max_duration_task = state.max_duration_task
        state.max_duration_task = None
        if max_duration_task and max_duration_task is not current_task and not max_duration_task.done():
            max_duration_task.cancel()
            with suppress(asyncio.CancelledError):
                await max_duration_task

        transcript_text = " ".join(state.transcripts).strip()
        state.transcripts.clear()
        if not transcript_text:
            _LOGGER.info(
                "Wake conversation in channel %s ended (%s) without speech to forward",
                channel_id,
                reason,
            )
            return

        text_channel_id = state.text_channel_id or channel_id
        reply = await self.conversation_manager.generate_reply(text_channel_id, transcript_text)

        text_channel = self.get_channel(text_channel_id)
        if isinstance(text_channel, (discord.TextChannel, discord.Thread)):
            speaker = state.initiator_name or "User"
            await text_channel.send(
                f"**{speaker}:** {transcript_text}\n**Assistant:** {reply}"
            )
        else:
            _LOGGER.warning(
                "No text channel available to post transcription response for channel %s",
                channel_id,
            )

        try:
            await self.voice_session.speak(state.voice_client, reply)
        except Exception:  # pragma: no cover - defensive logging
            _LOGGER.exception("Failed to play synthesized speech in channel %s", channel_id)

        state.initiator_id = None
        state.initiator_name = None

    async def close(self) -> None:
        self.status_rotator.cancel()
        await super().close()

    async def on_ready(self) -> None:
        _LOGGER.info("Logged in as %s (%s)", self.user, self.user.id if self.user else "unknown")
        await self.rotate_status()
        if not self.status_rotator.is_running():
            self.status_rotator.start()

    async def on_message(self, message: discord.Message) -> None:
        if message.author.bot or not message.content:
            return
        await self.process_commands(message)
        if message.content.startswith(self.command_prefix):
            return
        if not self._wake_word_regex.search(message.content):
            return
        now = time.monotonic()
        last = self._wake_cooldowns.get(message.channel.id, 0.0)
        if now - last < self.config_data.discord.wake_word_cooldown_seconds:
            return
        self._wake_cooldowns[message.channel.id] = now
        cleaned = self._wake_word_regex.sub("", message.content, count=1).strip()
        prompt = cleaned or message.content
        reply = await self.conversation_manager.generate_reply(message.channel.id, prompt)
        await self._send_reply(message, reply)
        if message.guild and message.guild.voice_client:
            try:
                await self.voice_session.speak(message.guild.voice_client, reply)
            except Exception:  # pragma: no cover - best effort
                _LOGGER.exception("Failed to play synthesized speech")

    async def rotate_status(self) -> None:
        status_text = self.config_data.discord.statuses[self._status_index % len(self.config_data.discord.statuses)]
        self._status_index += 1
        await self.change_presence(activity=discord.Game(name=status_text))

    async def _send_reply(self, message: discord.Message, reply: str) -> None:
        if not reply:
            _LOGGER.warning("Empty reply generated for message %s", message.id)
            return
        try:
            if self.config_data.discord.reply_in_thread and isinstance(message.channel, discord.TextChannel):
                thread = message.thread
                if thread is None:
                    thread_name = f"Chat with {message.author.display_name}"[:100]
                    thread = await message.create_thread(name=thread_name)
                await thread.send(reply)
            else:
                await message.reply(reply, mention_author=False)
        except discord.Forbidden:
            _LOGGER.warning("Missing permissions to send message in channel %s", message.channel.id)
        except discord.HTTPException:
            _LOGGER.exception("Failed to send reply to message %s", message.id)


def create_bot(config: AppConfig, conversation_manager: ConversationManager, voice_session: VoiceSession) -> DiscordAssistantBot:
    return DiscordAssistantBot(config, conversation_manager, voice_session)


__all__ = ["DiscordAssistantBot", "create_bot"]<|MERGE_RESOLUTION|>--- conflicted
+++ resolved
@@ -81,21 +81,6 @@
         if self._commands_synced:
             return
 
-<<<<<<< HEAD
-        if self._is_pycord and hasattr(self, "sync_commands"):
-            if self.config_data.discord.guild_ids:
-                await self.sync_commands(guild_ids=self.config_data.discord.guild_ids)
-            else:
-                await self.sync_commands()
-            self._commands_synced = True
-            return
-
-        tree = getattr(self, "tree", None)
-        if tree is None:
-            return
-
-=======
->>>>>>> 948f88b0
         if self.config_data.discord.guild_ids:
             for guild_id in self.config_data.discord.guild_ids:
                 guild = discord.Object(id=guild_id)
